// RGB Core Library: consensus layer for RGB smart contracts.
//
// SPDX-License-Identifier: Apache-2.0
//
// Written in 2019-2024 by
//     Dr Maxim Orlovsky <orlovsky@lnp-bp.org>
//
// Copyright (C) 2019-2024 LNP/BP Standards Association. All rights reserved.
// Copyright (C) 2019-2024 Dr Maxim Orlovsky. All rights reserved.
//
// Licensed under the Apache License, Version 2.0 (the "License");
// you may not use this file except in compliance with the License.
// You may obtain a copy of the License at
//
//     http://www.apache.org/licenses/LICENSE-2.0
//
// Unless required by applicable law or agreed to in writing, software
// distributed under the License is distributed on an "AS IS" BASIS,
// WITHOUT WARRANTIES OR CONDITIONS OF ANY KIND, either express or implied.
// See the License for the specific language governing permissions and
// limitations under the License.

use std::cell::RefCell;
use std::collections::{BTreeMap, BTreeSet, VecDeque};

use bp::dbc::Anchor;
use bp::seals::txout::{CloseMethod, TxoSeal, Witness};
use bp::{dbc, Outpoint};
use commit_verify::mpc;
use single_use_seals::SealWitness;

use super::status::{Failure, Warning};
use super::{CheckedConsignment, ConsignmentApi, Status, Validity};
use crate::{
<<<<<<< HEAD
    AltLayer1, AnchorSet, BundleId, ContractId, Layer1, OpId, OpRef, OpType, Operation, Opout,
    Schema, SchemaId, TransitionBundle, TypedAssigns, XChain, XOutpoint, XOutputSeal, XWitnessId,
    XWitnessTx,
=======
    AltLayer1, BundleId, ContractId, DbcProof, EAnchor, Layer1, OpId, OpRef, OpType, Operation,
    Opout, Schema, SchemaId, Script, TransitionBundle, TypedAssigns, XChain, XOutpoint,
    XOutputSeal, XWitnessId, XWitnessTx,
>>>>>>> 6aa78851
};

#[derive(Clone, Debug, Display, Error, From)]
#[display(doc_comments)]
pub enum WitnessResolverError {
    /// witness {0} does not exist.
    Unknown(XWitnessId),
    /// unable to retrieve witness {0}, {1}
    Other(XWitnessId, String),
}

pub trait ResolveWitness {
    // TODO: Return with SPV proof data
    fn resolve_pub_witness(
        &self,
        witness_id: XWitnessId,
    ) -> Result<XWitnessTx, WitnessResolverError>;
}

pub struct Validator<'consignment, 'resolver, C: ConsignmentApi, R: ResolveWitness> {
    consignment: CheckedConsignment<'consignment, C>,

    status: RefCell<Status>,

    schema_id: SchemaId,
    genesis_id: OpId,
    contract_id: ContractId,
    layers1: BTreeSet<Layer1>,

    validated_op_seals: RefCell<BTreeSet<OpId>>,
    validated_op_state: RefCell<BTreeSet<OpId>>,

    resolver: &'resolver R,
}

impl<'consignment, 'resolver, C: ConsignmentApi, R: ResolveWitness>
    Validator<'consignment, 'resolver, C, R>
{
    fn init(consignment: &'consignment C, resolver: &'resolver R) -> Self {
        // We use validation status object to store all detected failures and
        // warnings
        let mut status = Status::default();
        let consignment = CheckedConsignment::new(consignment);

        // Frequently used computation-heavy data
        let genesis = consignment.genesis();
        let genesis_id = genesis.id();
        let contract_id = genesis.contract_id();
        let schema_id = genesis.schema_id;

        // Collect all endpoint transitions.
        // This is pretty simple operation; it takes a lot of code because we would like
        // to detect any potential issues with the consignment structure and notify user
        // about them (in form of generated warnings)
        for (bundle_id, seal_endpoint) in consignment.terminals() {
            let Some(bundle) = consignment.bundle(bundle_id) else {
                status.add_failure(Failure::TerminalBundleAbsent(bundle_id));
                continue;
            };
            for (opid, transition) in &bundle.known_transitions {
                // Checking for endpoint definition duplicates
                if !transition
                    .assignments
                    .values()
                    .flat_map(TypedAssigns::to_confidential_seals)
                    .any(|seal| seal == seal_endpoint)
                {
                    // We generate just a warning here because it's up to a user to decide whether
                    // to accept consignment with wrong endpoint list
                    status.add_warning(Warning::TerminalSealAbsent(*opid, seal_endpoint));
                }
            }
        }

        // Validation index is used to check that all transitions presented in the
        // consignment were validated. Also, we use it to avoid double schema
        // validations for transitions.
        let validated_op_state = RefCell::new(BTreeSet::<OpId>::new());
        let validated_op_seals = RefCell::new(BTreeSet::<OpId>::new());

        let mut layers1 = bset! { Layer1::Bitcoin };
        layers1.extend(genesis.alt_layers1.iter().map(AltLayer1::layer1));

        Self {
            consignment,
            status: RefCell::new(status),
            schema_id,
            genesis_id,
            contract_id,
            layers1,
            validated_op_state,
            validated_op_seals,
            resolver,
        }
    }

    /// Validation procedure takes a schema object, root schema (if any),
    /// resolver function returning transaction and its fee for a given
    /// transaction id, and returns a validation object listing all detected
    /// failures, warnings and additional information.
    ///
    /// When a failure detected, validation is not stopped; the failure is
    /// logged into the status object, but the validation continues for the
    /// rest of the consignment data. This can help it debugging and
    /// detecting all problems with the consignment.
    pub fn validate(consignment: &'consignment C, resolver: &'resolver R, testnet: bool) -> Status {
        let mut validator = Validator::init(consignment, resolver);
        // If the network mismatches there is no point in validating the contract since
        // all witness transactions will be missed.
        if testnet != validator.consignment.genesis().testnet {
            validator
                .status
                .borrow_mut()
                .add_failure(Failure::NetworkMismatch(testnet));
            return validator.status.into_inner();
        }

        validator.validate_schema(consignment.schema());
        // We must return here, since if the schema is not valid there is no reason to
        // validate contract nodes against it: it will produce a plenty of errors.
        if validator.status.borrow().validity() == Validity::Invalid {
            return validator.status.into_inner();
        }

        validator.validate_commitments();
        // We must return here, since if there were no proper commitments, it is
        // pointless to validate the contract state.
        if validator.status.borrow().validity() == Validity::Invalid {
            return validator.status.into_inner();
        }

        validator.validate_logic();
        // Done. Returning status report with all possible failures, issues, warnings
        // and notifications about transactions we were unable to obtain.
        validator.status.into_inner()
    }

    // *** PART I: Schema validation
    fn validate_schema(&mut self, schema: &Schema) {
        *self.status.borrow_mut() += schema.verify(self.consignment.types());
    }

    // *** PART II: Validating business logic
    fn validate_logic(&self) {
        let schema = self.consignment.schema();

        // [VALIDATION]: Making sure that we were supplied with the schema
        //               that corresponds to the schema of the contract genesis
        if schema.schema_id() != self.schema_id {
            self.status
                .borrow_mut()
                .add_failure(Failure::SchemaMismatch {
                    expected: self.schema_id,
                    actual: schema.schema_id(),
                });
            // Unlike other failures, here we return immediately, since there is no point
            // to validate all consignment data against an invalid schema: it will result in
            // a plenty of meaningless errors
            return;
        }

        // [VALIDATION]: Validate genesis
        *self.status.borrow_mut() += schema.validate_state(
            &self.consignment,
            OpRef::Genesis(self.consignment.genesis())
        );
        self.validated_op_state.borrow_mut().insert(self.genesis_id);

        // [VALIDATION]: Iterating over each endpoint, reconstructing operation
        //               graph up to genesis for each one of them.
        // NB: We are not aiming to validate the consignment as a whole, but instead
        // treat it as a superposition of subgraphs, one for each endpoint; and validate
        // them independently.
        for (bundle_id, _) in self.consignment.terminals() {
            let Some(bundle) = self.consignment.bundle(bundle_id) else {
                // We already checked and errored here during the terminal validation, so just
                // skipping.
                continue;
            };
            for opid in bundle.known_transitions.keys() {
                self.validate_logic_on_route(*opid);
            }
        }
    }

    fn validate_logic_on_route(&self, opid: OpId) {
        let schema = self.consignment.schema();
        let Some(OpRef::Transition(transition)) = self.consignment.operation(opid) else {
            panic!("provided {opid} is absent");
        };

        let mut queue: VecDeque<OpRef> = VecDeque::new();

        // Instead of constructing complex graph structures or using a recursions we
        // utilize queue to keep the track of the upstream (ancestor) nodes and make
        // sure that ve have validated each one of them up to genesis. The graph is
        // valid when each of its nodes and each of its edges is valid, i.e. when all
        // individual nodes has passed validation against the schema (we track
        // that fact with `validation_index`) and each of the operation ancestor state
        // change to a given operation is valid against the schema + committed
        // into bitcoin transaction graph with proper anchor. That is what we are
        // checking in the code below:
        queue.push_back(OpRef::Transition(transition));
        while let Some(operation) = queue.pop_front() {
            let opid = operation.id();

            if operation.contract_id() != self.contract_id {
                self.status
                    .borrow_mut()
                    .add_failure(Failure::ContractMismatch(opid, operation.contract_id()));
                continue;
            }

            if !self.validated_op_seals.borrow().contains(&opid) &&
                operation.op_type() == OpType::StateTransition
            {
                self.status
                    .borrow_mut()
                    .add_failure(Failure::SealsUnvalidated(opid));
            }
            // [VALIDATION]: Verify operation against the schema and scripts
            if self.validated_op_state.borrow_mut().insert(opid) {
                *self.status.borrow_mut() +=
                    schema.validate_state(&self.consignment, operation);
            }

            match operation {
                OpRef::Genesis(_) => {
                    // nothing to add to the queue here
                }
                OpRef::Transition(transition) => {
                    // Now, we must collect all parent nodes and add them to the verification queue
                    let parent_nodes = transition.inputs.iter().filter_map(|input| {
                        self.consignment.operation(input.prev_out.op).or_else(|| {
                            self.status
                                .borrow_mut()
                                .add_failure(Failure::OperationAbsent(input.prev_out.op));
                            None
                        })
                    });

                    queue.extend(parent_nodes);
                }
                OpRef::Extension(extension) => {
                    for (valency, prev_id) in &extension.redeemed {
                        let Some(prev_op) = self.consignment.operation(*prev_id) else {
                            self.status
                                .borrow_mut()
                                .add_failure(Failure::ValencyNoParent {
                                    opid,
                                    prev_id: *prev_id,
                                    valency: *valency,
                                });
                            continue;
                        };

                        if !prev_op.valencies().contains(valency) {
                            self.status
                                .borrow_mut()
                                .add_failure(Failure::NoPrevValency {
                                    opid,
                                    prev_id: *prev_id,
                                    valency: *valency,
                                });
                            continue;
                        }

                        queue.push_back(prev_op);
                    }
                }
            }
        }
    }

    // *** PART III: Validating single-use-seals
    fn validate_commitments(&mut self) {
        for bundle_id in self.consignment.bundle_ids() {
            let Some(bundle) = self.consignment.bundle(bundle_id) else {
                self.status
                    .borrow_mut()
                    .add_failure(Failure::BundleAbsent(bundle_id));
                continue;
            };
            let Some((witness_id, anchor)) = self.consignment.anchor(bundle_id) else {
                self.status
                    .borrow_mut()
                    .add_failure(Failure::AnchorAbsent(bundle_id));
                continue;
            };

            // [VALIDATION]: We validate that the seals were properly defined on BP-type layers
            let (seals, input_map) = self.validate_seal_definitions(witness_id.layer1(), bundle);

            // [VALIDATION]: We validate that the seals were properly closed on BP-type layers
            let Some(witness_tx) = self.validate_seal_commitments(
                &seals,
                bundle_id,
                witness_id,
                bundle.close_method,
                anchor,
            ) else {
                continue;
            };

            // [VALIDATION]: We validate bundle commitments to the input map
            self.validate_bundle_commitments(bundle_id, bundle, witness_tx, input_map);
        }
    }

    /// Validates that the transition bundle is internally consistent: inputs of
    /// its state transitions correspond to the way how they are committed
    /// in the input map of the bundle; and these inputs are real inputs of
    /// the transaction.
    fn validate_bundle_commitments(
        &self,
        bundle_id: BundleId,
        bundle: &TransitionBundle,
        pub_witness: XWitnessTx,
        input_map: BTreeMap<OpId, BTreeSet<XOutpoint>>,
    ) {
        let witness_id = pub_witness.witness_id();
        for (vin, opid) in &bundle.input_map {
            let Some(outpoints) = input_map.get(opid) else {
                self.status
                    .borrow_mut()
                    .add_failure(Failure::BundleExtraTransition(bundle_id, *opid));
                continue;
            };
            let layer1 = pub_witness.layer1();
            let pub_witness = pub_witness.as_reduced_unsafe();
            let Some(input) = pub_witness.inputs.get(vin.to_usize()) else {
                self.status
                    .borrow_mut()
                    .add_failure(Failure::BundleInvalidInput(bundle_id, *opid, witness_id));
                continue;
            };
            if !outpoints.contains(&XChain::with(layer1, input.prev_output)) {
                self.status
                    .borrow_mut()
                    .add_failure(Failure::BundleInvalidCommitment(
                        bundle_id, *vin, witness_id, *opid,
                    ));
            }
        }
    }

    /// Bitcoin- and liquid-specific commitment validation using deterministic
    /// bitcoin commitments with opret and tapret schema.
    fn validate_seal_commitments(
        &self,
        seals: impl AsRef<[XOutputSeal]>,
        bundle_id: BundleId,
        witness_id: XWitnessId,
        close_method: CloseMethod,
        anchor: &EAnchor,
    ) -> Option<XWitnessTx> {
        // Check that the anchor is committed into a transaction spending all the
        // transition inputs.
        // Here the method can do SPV proof instead of querying the indexer. The SPV
        // proofs can be part of the consignments, but do not require .
        match self.resolver.resolve_pub_witness(witness_id) {
            Err(_) => {
                // We wre unable to retrieve corresponding transaction, so can't check.
                // Reporting this incident and continuing further. Why this happens? No
                // connection to Bitcoin Core, Electrum or other backend etc. So this is not a
                // failure in a strict sense, however we can't be sure that the consignment is
                // valid. That's why we keep the track of such information in a separate place
                // (`unresolved_txids` field of the validation status object).
                self.status
                    .borrow_mut()
                    .absent_pub_witnesses
                    .push(witness_id);
                // This also can mean that there is no known transaction with the id provided by
                // the anchor, i.e. consignment is invalid. We are proceeding with further
                // validation in order to detect the rest of problems (and reporting the
                // failure!)
                self.status
                    .borrow_mut()
                    .add_failure(Failure::SealNoWitnessTx(witness_id));
                None
            }
            Ok(pub_witness) => {
                let seals = seals.as_ref();
                for seal in seals.iter().filter(|seal| seal.method() != close_method) {
                    self.status
                        .borrow_mut()
                        .add_failure(Failure::SealInvalidMethod(bundle_id, seal.clone()));
                }
                match (close_method, anchor.clone()) {
                    (
                        CloseMethod::TapretFirst,
                        EAnchor {
                            mpc_proof,
                            dbc_proof: DbcProof::Tapret(tapret),
                            ..
                        },
                    ) => {
                        let witness = pub_witness.clone().map(|tx| Witness::with(tx, tapret));
                        self.validate_seal_closing(seals, bundle_id, witness, mpc_proof)
                    }
                    (
                        CloseMethod::OpretFirst,
                        EAnchor {
                            mpc_proof,
                            dbc_proof: DbcProof::Opret(opret),
                            ..
                        },
                    ) => {
                        let witness = pub_witness.clone().map(|tx| Witness::with(tx, opret));
                        self.validate_seal_closing(seals, bundle_id, witness, mpc_proof)
                    }
                    (_, _) => {
                        self.status
                            .borrow_mut()
                            .add_failure(Failure::AnchorMethodMismatch(bundle_id));
                    }
                }

                Some(pub_witness)
            }
        }
    }

    /// Single-use-seal definition validation.
    ///
    /// Takes state transition, extracts all seals from its inputs and makes
    /// sure they are defined or a correct layer1.
    fn validate_seal_definitions(
        &self,
        layer1: Layer1,
        bundle: &TransitionBundle,
    ) -> (Vec<XOutputSeal>, BTreeMap<OpId, BTreeSet<XOutpoint>>) {
        let mut input_map: BTreeMap<OpId, BTreeSet<XOutpoint>> = bmap!();
        let mut seals = vec![];
        for (opid, transition) in &bundle.known_transitions {
            let opid = *opid;

            if !self.validated_op_seals.borrow_mut().insert(opid) {
                self.status
                    .borrow_mut()
                    .add_failure(Failure::CyclicGraph(opid));
            }

            // Checking that witness transaction closes seals defined by transition previous
            // outputs.
            for input in &transition.inputs {
                let Opout { op, ty, no } = input.prev_out;

                let Some(prev_op) = self.consignment.operation(op) else {
                    // Node, referenced as the ancestor, was not found in the consignment.
                    // Usually this means that the consignment data are broken
                    self.status
                        .borrow_mut()
                        .add_failure(Failure::OperationAbsent(op));
                    continue;
                };

                let Some(variant) = prev_op.assignments_by_type(ty) else {
                    self.status.borrow_mut().add_failure(Failure::NoPrevState {
                        opid,
                        prev_id: op,
                        state_type: ty,
                    });
                    continue;
                };

                let Ok(seal) = variant.revealed_seal_at(no) else {
                    self.status
                        .borrow_mut()
                        .add_failure(Failure::NoPrevOut(opid, input.prev_out));
                    continue;
                };
                let Some(seal) = seal else {
                    // Everything is ok, but we have incomplete data (confidential), thus can't do a
                    // full verification and have to report the failure
                    self.status
                        .borrow_mut()
                        .add_failure(Failure::ConfidentialSeal(input.prev_out));
                    continue;
                };

                if seal.layer1() != layer1 {
                    self.status
                        .borrow_mut()
                        .add_failure(Failure::SealWitnessLayer1Mismatch {
                            seal: seal.layer1(),
                            anchor: layer1,
                        });
                    continue;
                }
                if !self.layers1.contains(&seal.layer1()) {
                    self.status
                        .borrow_mut()
                        .add_failure(Failure::SealLayerMismatch(seal.layer1(), seal));
                    continue;
                }

                let seal = if prev_op.op_type() == OpType::StateTransition {
                    let Some(witness_id) = self.consignment.op_witness_id(op) else {
                        self.status
                            .borrow_mut()
                            .add_failure(Failure::OperationAbsent(op));
                        continue;
                    };

                    match seal.try_to_output_seal(witness_id) {
                        Ok(seal) => seal,
                        Err(_) => {
                            self.status.borrow_mut().add_failure(
                                Failure::SealWitnessLayer1Mismatch {
                                    seal: seal.layer1(),
                                    anchor: witness_id.layer1(),
                                },
                            );
                            continue;
                        }
                    }
                } else {
                    seal.to_output_seal()
                        .expect("genesis and state extensions must have explicit seals")
                };

                seals.push(seal);
                input_map
                    .entry(opid)
                    .or_default()
                    .insert(seal.map(|seal| Outpoint::new(seal.txid, seal.vout)).into());
            }
        }
        (seals, input_map)
    }

    /// Single-use-seal closing validation.
    ///
    /// Checks that the set of seals is closed over the message, which is
    /// multi-protocol commitment, by utilizing witness, consisting of
    /// transaction with deterministic bitcoin commitments (defined by
    /// generic type `Dbc`) and extra-transaction data, which are taken from
    /// anchor's DBC proof.
    ///
    /// Additionally, checks that the provided message contains commitment to
    /// the bundle under the current contract.
    fn validate_seal_closing<'seal, Seal: 'seal, Dbc: dbc::Proof>(
        &self,
        seals: impl IntoIterator<Item = &'seal Seal>,
        bundle_id: BundleId,
        witness: XChain<Witness<Dbc>>,
        mpc_proof: mpc::MerkleProof,
    ) where
        XChain<Witness<Dbc>>: SealWitness<Seal, Message = mpc::Commitment>,
    {
        let message = mpc::Message::from(bundle_id);
        let witness_id = witness.witness_id();
        let anchor = Anchor::new(mpc_proof, witness.as_reduced_unsafe().proof.clone());
        // [VALIDATION]: Checking anchor MPC commitment
        match anchor.convolve(self.contract_id, message) {
            Err(err) => {
                // The operation is not committed to bitcoin transaction graph!
                // Ultimate failure. But continuing to detect the rest (after reporting it).
                self.status
                    .borrow_mut()
                    .add_failure(Failure::MpcInvalid(bundle_id, witness_id, err));
            }
            Ok(commitment) => {
                // [VALIDATION]: CHECKING SINGLE-USE-SEALS
                witness
                    .verify_many_seals(seals, &commitment)
                    .map_err(|err| {
                        self.status.borrow_mut().add_failure(Failure::SealsInvalid(
                            bundle_id,
                            witness_id,
                            err.to_string(),
                        ));
                    })
                    .ok();
            }
        }
    }
}<|MERGE_RESOLUTION|>--- conflicted
+++ resolved
@@ -32,15 +32,9 @@
 use super::status::{Failure, Warning};
 use super::{CheckedConsignment, ConsignmentApi, Status, Validity};
 use crate::{
-<<<<<<< HEAD
-    AltLayer1, AnchorSet, BundleId, ContractId, Layer1, OpId, OpRef, OpType, Operation, Opout,
-    Schema, SchemaId, TransitionBundle, TypedAssigns, XChain, XOutpoint, XOutputSeal, XWitnessId,
-    XWitnessTx,
-=======
     AltLayer1, BundleId, ContractId, DbcProof, EAnchor, Layer1, OpId, OpRef, OpType, Operation,
-    Opout, Schema, SchemaId, Script, TransitionBundle, TypedAssigns, XChain, XOutpoint,
-    XOutputSeal, XWitnessId, XWitnessTx,
->>>>>>> 6aa78851
+    Opout, Schema, SchemaId, TransitionBundle, TypedAssigns, XChain, XOutpoint, XOutputSeal,
+    XWitnessId, XWitnessTx,
 };
 
 #[derive(Clone, Debug, Display, Error, From)]
@@ -203,10 +197,8 @@
         }
 
         // [VALIDATION]: Validate genesis
-        *self.status.borrow_mut() += schema.validate_state(
-            &self.consignment,
-            OpRef::Genesis(self.consignment.genesis())
-        );
+        *self.status.borrow_mut() +=
+            schema.validate_state(&self.consignment, OpRef::Genesis(self.consignment.genesis()));
         self.validated_op_state.borrow_mut().insert(self.genesis_id);
 
         // [VALIDATION]: Iterating over each endpoint, reconstructing operation
@@ -263,8 +255,7 @@
             }
             // [VALIDATION]: Verify operation against the schema and scripts
             if self.validated_op_state.borrow_mut().insert(opid) {
-                *self.status.borrow_mut() +=
-                    schema.validate_state(&self.consignment, operation);
+                *self.status.borrow_mut() += schema.validate_state(&self.consignment, operation);
             }
 
             match operation {
