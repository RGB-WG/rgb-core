// RGB Core Library: consensus layer for RGB smart contracts.
//
// SPDX-License-Identifier: Apache-2.0
//
// Written in 2019-2024 by
//     Dr Maxim Orlovsky <orlovsky@lnp-bp.org>
//
// Copyright (C) 2019-2024 LNP/BP Standards Association. All rights reserved.
// Copyright (C) 2019-2024 Dr Maxim Orlovsky. All rights reserved.
//
// Licensed under the Apache License, Version 2.0 (the "License");
// you may not use this file except in compliance with the License.
// You may obtain a copy of the License at
//
//     http://www.apache.org/licenses/LICENSE-2.0
//
// Unless required by applicable law or agreed to in writing, software
// distributed under the License is distributed on an "AS IS" BASIS,
// WITHOUT WARRANTIES OR CONDITIONS OF ANY KIND, either express or implied.
// See the License for the specific language governing permissions and
// limitations under the License.

//! Common API for accessing RGB contract operation graph, including individual
//! state transitions, extensions, genesis, outputs, assignments &
//! single-use-seal data.

use std::collections::BTreeMap;

use aluvm::library::{Lib, LibId};
use amplify::confinement::Confined;
use strict_types::TypeSystem;

use crate::{
    BundleId, EAnchor, Genesis, OpId, OpRef, Operation, Schema, SecretSeal, TransitionBundle,
    XChain, XWitnessId,
};

pub const CONSIGNMENT_MAX_LIBS: usize = 1024;

pub type Scripts = Confined<BTreeMap<LibId, Lib>, 0, CONSIGNMENT_MAX_LIBS>;

pub struct CheckedConsignment<'consignment, C: ConsignmentApi>(&'consignment C);

impl<'consignment, C: ConsignmentApi> CheckedConsignment<'consignment, C> {
    pub fn new(consignment: &'consignment C) -> Self { Self(consignment) }
}

impl<'consignment, C: ConsignmentApi> ConsignmentApi for CheckedConsignment<'consignment, C> {
    fn schema(&self) -> &Schema { self.0.schema() }

<<<<<<< HEAD
    fn types(&self) -> &TypeSystem { self.0.types() }

    fn scripts(&self) -> &Scripts { self.0.scripts() }

    fn asset_tags<'iter>(&self) -> impl Iterator<Item = (AssignmentType, AssetTag)> + 'iter {
        self.0.asset_tags()
    }

=======
>>>>>>> 6aa78851
    fn operation(&self, opid: OpId) -> Option<OpRef> {
        self.0.operation(opid).filter(|op| op.id() == opid)
    }

    fn genesis(&self) -> &Genesis { self.0.genesis() }

    fn terminals<'iter>(&self) -> impl Iterator<Item = (BundleId, XChain<SecretSeal>)> + 'iter {
        self.0.terminals()
    }

    fn bundle_ids<'iter>(&self) -> impl Iterator<Item = BundleId> + 'iter { self.0.bundle_ids() }

    fn bundle(&self, bundle_id: BundleId) -> Option<&TransitionBundle> {
        self.0
            .bundle(bundle_id)
            .filter(|b| b.bundle_id() == bundle_id)
    }

    fn anchor(&self, bundle_id: BundleId) -> Option<(XWitnessId, &EAnchor)> {
        self.0.anchor(bundle_id)
    }

    fn op_witness_id(&self, opid: OpId) -> Option<XWitnessId> { self.0.op_witness_id(opid) }
}

/// Trait defining common data access API for all storage-related RGB structures
///
/// The API provided for the consignment should not verify the internal
/// consistency, schema conformance or validation status of the RGB contract
/// data within the storage or container. If the methods are called on an
/// invalid or absent data, the API must always return [`None`] or empty
/// collections/iterators.
pub trait ConsignmentApi {
    /// Returns reference to the schema object used by the consignment.
    fn schema(&self) -> &Schema;

<<<<<<< HEAD
    /// Returns reference to the type system.
    fn types(&self) -> &TypeSystem;

    /// Returns reference to a collection of AluVM libraries used for the
    /// validation.
    fn scripts(&self) -> &Scripts;

    /// Asset tags uses in the confidential asset validation.
    fn asset_tags<'iter>(&self) -> impl Iterator<Item = (AssignmentType, AssetTag)> + 'iter;

=======
>>>>>>> 6aa78851
    /// Retrieves reference to an operation (genesis, state transition or state
    /// extension) matching the provided id, or `None` otherwise
    fn operation(&self, opid: OpId) -> Option<OpRef>;

    /// Contract genesis.
    fn genesis(&self) -> &Genesis;

    /// The final state ("endpoints") provided by this consignment.
    ///
    /// There are two reasons for having endpoints:
    /// - navigation towards genesis from the final state is more
    ///   computationally efficient, since state transition/extension graph is
    ///   directed towards genesis (like bitcoin transaction graph)
    /// - if the consignment contains concealed state (known by the receiver),
    ///   it will be computationally inefficient to understand which of the
    ///   state transitions represent the final state
    fn terminals<'iter>(&self) -> impl Iterator<Item = (BundleId, XChain<SecretSeal>)> + 'iter;

    /// Returns iterator over all bundle ids present in the consignment.
    fn bundle_ids<'iter>(&self) -> impl Iterator<Item = BundleId> + 'iter;

    /// Returns reference to a bundle given a bundle id.
    fn bundle(&self, bundle_id: BundleId) -> Option<&TransitionBundle>;

    /// Returns a grip given a bundle id.
    fn anchor(&self, bundle_id: BundleId) -> Option<(XWitnessId, &EAnchor)>;

    /// Returns witness id for a given operation.
    fn op_witness_id(&self, opid: OpId) -> Option<XWitnessId>;
}<|MERGE_RESOLUTION|>--- conflicted
+++ resolved
@@ -48,17 +48,10 @@
 impl<'consignment, C: ConsignmentApi> ConsignmentApi for CheckedConsignment<'consignment, C> {
     fn schema(&self) -> &Schema { self.0.schema() }
 
-<<<<<<< HEAD
     fn types(&self) -> &TypeSystem { self.0.types() }
 
     fn scripts(&self) -> &Scripts { self.0.scripts() }
 
-    fn asset_tags<'iter>(&self) -> impl Iterator<Item = (AssignmentType, AssetTag)> + 'iter {
-        self.0.asset_tags()
-    }
-
-=======
->>>>>>> 6aa78851
     fn operation(&self, opid: OpId) -> Option<OpRef> {
         self.0.operation(opid).filter(|op| op.id() == opid)
     }
@@ -95,7 +88,6 @@
     /// Returns reference to the schema object used by the consignment.
     fn schema(&self) -> &Schema;
 
-<<<<<<< HEAD
     /// Returns reference to the type system.
     fn types(&self) -> &TypeSystem;
 
@@ -103,11 +95,6 @@
     /// validation.
     fn scripts(&self) -> &Scripts;
 
-    /// Asset tags uses in the confidential asset validation.
-    fn asset_tags<'iter>(&self) -> impl Iterator<Item = (AssignmentType, AssetTag)> + 'iter;
-
-=======
->>>>>>> 6aa78851
     /// Retrieves reference to an operation (genesis, state transition or state
     /// extension) matching the provided id, or `None` otherwise
     fn operation(&self, opid: OpId) -> Option<OpRef>;
